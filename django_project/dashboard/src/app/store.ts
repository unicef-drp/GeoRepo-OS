--- conflicted
+++ resolved
@@ -5,11 +5,8 @@
 import pollIntervalReducer from "../reducers/notificationPoll"
 import maintenanceReducer from "../reducers/maintenanceItem"
 import reviewActionReducer from "../reducers/reviewAction"
-<<<<<<< HEAD
 import reviewTableReducer from "../reducers/reviewTable"
-=======
 import viewTableReducer from "../reducers/viewTable"
->>>>>>> 7b029998
 
 export const store = configureStore({
   reducer: {
@@ -19,11 +16,8 @@
     pollInterval: pollIntervalReducer,
     maintenanceItem: maintenanceReducer,
     reviewAction: reviewActionReducer,
-<<<<<<< HEAD
-    reviewTable: reviewTableReducer
-=======
+    reviewTable: reviewTableReducer,
     viewTable: viewTableReducer
->>>>>>> 7b029998
   },
 });
 
