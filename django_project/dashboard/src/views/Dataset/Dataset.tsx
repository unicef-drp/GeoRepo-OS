--- conflicted
+++ resolved
@@ -56,7 +56,21 @@
           return value ? 'Active' : 'Deprecated'
         }
     },
-<<<<<<< HEAD
+    'permissions': {
+      filter: false,
+      display: false,
+    },
+    'is_empty': {
+      filter: false,
+      display: false,
+    },
+    'id': {
+      filter: false,
+      display: false,
+    },
+    'dataset': {
+      filter: false
+    },
     'sync_status': {
         filter: true,
         sort: true,
@@ -78,22 +92,6 @@
           }
           return 'Synced'
         }
-=======
-    'permissions': {
-      filter: false,
-      display: false,
-    },
-    'is_empty': {
-      filter: false,
-      display: false,
-    },
-    'id': {
-      filter: false,
-      display: false,
-    },
-    'dataset': {
-      filter: false
->>>>>>> 9594ced0
     }
   }
 
@@ -122,18 +120,8 @@
   }
 
   useEffect(() => {
-    let tab = searchParams.get('tab') ? parseInt(searchParams.get('tab')) : 0
-    if (tab === 0) {
-      fetchDataset()
-    }
-    setTabSelected(tab as unknown as number)
+    fetchDataset()
   }, [searchParams])
-
-  useEffect(() => {
-    if (tabSelected === 0) {
-      fetchDataset()
-    }
-  }, [tabSelected])
 
   const actionDeleteButton: ActionDataInterface = {
     field: '',
