import datetime
import json
from django.contrib.gis.geos import GEOSGeometry
from django.test import TestCase, override_settings
from django.urls import reverse
from rest_framework.test import APIRequestFactory
from georepo.models import IdType
from georepo.tests.model_factories import (
    UserF, GeographicalEntityF, LanguageF, ModuleF, DatasetF
)
from dashboard.tests.model_factories import (
    LayerUploadSessionF,
    LayerFileF,
    EntityUploadF,
    EntityUploadChildLv1F
)
from dashboard.api_views.entity_upload_status import (
    EntityUploadStatusDetail,
    EntityUploadStatusList,
    EntityUploadLevel1List,
    OverlapsEntityUploadList,
    OverlapsEntityUploadDetail
)
from georepo.utils import absolute_path


class TestEntityUploadStatusApiViews(TestCase):

    def setUp(self) -> None:
        self.factory = APIRequestFactory()
        self.language = LanguageF.create()
        self.idType = IdType.objects.create(
            name='PCode'
        )
        self.module = ModuleF.create(
            name='Admin Boundaries'
        )
        self.dataset = DatasetF.create(
            module=self.module
        )

    def test_entity_upload_status_detail(self):
        entity_upload_status = EntityUploadF.create(
            comparison_data_ready=True
        )
        user = UserF.create(is_superuser=True)
        kwargs = {
            'id': entity_upload_status.id
        }
        request = self.factory.get(
            reverse('entity-upload-status-detail', kwargs=kwargs)
        )
        request.user = user
        view = EntityUploadStatusDetail.as_view()
        response = view(request, **kwargs)
        self.assertEqual(response.status_code, 200)
        self.assertTrue(response.data['comparison_ready'])

    def test_entity_upload_status_list(self):
        upload_session = LayerUploadSessionF.create(
            dataset=self.dataset
        )
        upload_session.started_at = datetime.datetime(2023, 8, 14, 8, 8, 8)
        upload_session.save()
        entity_upload = EntityUploadF.create(
            upload_session=upload_session
        )
        entity_upload.started_at = datetime.datetime(2023, 8, 14, 10, 10, 10)
        entity_upload.save()
        user = UserF.create()
        request = self.factory.get(
            reverse('entity-upload-status-list') + f'/?id={upload_session.id}'
        )
        request.user = user
        view = EntityUploadStatusList.as_view()
        response = view(request)
        self.assertEqual(response.status_code, 200)
        self.assertEqual(
            response.data['results'],
            [
                {
                    'id': entity_upload.id,
                    'Adm0': entity_upload.original_geographical_entity.label,
<<<<<<< HEAD
                    'started at': '14 August 2023 08:08:08',
=======
                    'started at': '14 August 2023 10:10:10 UTC',
>>>>>>> d2d21cda
                    'status': 'Started',
                    'error_summaries': None,
                    'error_report': '',
                    'is_importable': False,
                    'is_warning': False,
                    'progress': None
                }
            ]
        )

    def test_entity_upload_level1_list(self):
        upload_session = LayerUploadSessionF.create()
        entity_upload = EntityUploadF.create(
            upload_session=upload_session
        )
        EntityUploadChildLv1F.create(
            entity_upload=entity_upload,
            entity_id='PAK_001',
            entity_name='Pakistan_001',
            parent_entity_id='PAK',
            overlap_percentage=100,
            feature_index=1
        )
        user = UserF.create()
        request = self.factory.get(
            reverse('entity-upload-level1-list') + f'/?id={entity_upload.id}'
        )
        request.user = user
        view = EntityUploadLevel1List.as_view()
        response = view(request)
        self.assertEqual(response.status_code, 200)

    @override_settings(MEDIA_ROOT='/home/web/django_project/georepo')
    def test_overlaps_entity_upload_list(self):
        upload_session = LayerUploadSessionF.create()
        test_file_path = (
            absolute_path(
                'georepo', 'tests',
                'geojson_dataset', 'damascus_qudsiya.geojson'
            )
        )
        layer_file = LayerFileF.create(
            layer_upload_session=upload_session,
            level=1,
            parent_id_field='ADM0_PCODE',
            entity_type='Sub_district',
            name_fields=[
                {
                    'field': 'NAME_EN',
                    'default': True,
                    'selectedLanguage': self.language.id
                }
            ],
            id_fields=[
                {
                    'field': 'PCODE',
                    'default': True,
                    'idType': {
                        'id': self.idType.id,
                        'name': 'PCode'
                    }
                }
            ],
            layer_file=test_file_path
        )
        ancestor = GeographicalEntityF.create(
            dataset=upload_session.dataset,
            level=0,
            label='Syria',
            internal_code='SY'
        )
        entity_upload_status = EntityUploadF.create(
            upload_session=upload_session,
            revised_geographical_entity=ancestor
        )
        with open(test_file_path) as geojson:
            data = json.load(geojson)
            for feature in data['features']:
                geom_str = json.dumps(feature['geometry'])
                GeographicalEntityF.create(
                    dataset=upload_session.dataset,
                    level=1,
                    label=feature['properties']['NAME_EN'],
                    internal_code=feature['properties']['PCODE'],
                    geometry=GEOSGeometry(geom_str),
                    revision_number=1,
                    parent=ancestor,
                    layer_file=layer_file,
                    ancestor=ancestor
                )
        user = UserF.create()
        kwargs = {
            'upload_id': entity_upload_status.id
        }
        request = self.factory.get(
            reverse('fetch-entity-overlaps', kwargs=kwargs)
        )
        request.user = user
        view = OverlapsEntityUploadList.as_view()
        response = view(request, **kwargs)
        self.assertEqual(response.status_code, 200)
        self.assertEqual(len(response.data), 1)

    def test_overlaps_entity_upload_detail(self):
        upload_session = LayerUploadSessionF.create()
        ancestor = GeographicalEntityF.create(
            dataset=upload_session.dataset,
            level=0,
            label='Syria',
            internal_code='SY'
        )
        EntityUploadF.create(
            upload_session=upload_session,
            revised_geographical_entity=ancestor
        )
        test_file_path = (
            absolute_path(
                'georepo', 'tests',
                'geojson_dataset', 'damascus_qudsiya.geojson'
            )
        )
        layer_file = LayerFileF.create(
            layer_upload_session=upload_session,
            level=1,
            parent_id_field='ADM0_PCODE',
            entity_type='Sub_district',
            name_fields=[
                {
                    'field': 'NAME_EN',
                    'default': True,
                    'selectedLanguage': self.language.id
                }
            ],
            id_fields=[
                {
                    'field': 'PCODE',
                    'default': True,
                    'idType': {
                        'id': self.idType.id,
                        'name': 'PCode'
                    }
                }
            ],
            layer_file=test_file_path
        )
        geo_ids = []
        with open(test_file_path) as geojson:
            data = json.load(geojson)
            for feature in data['features']:
                geom_str = json.dumps(feature['geometry'])
                geo = GeographicalEntityF.create(
                    dataset=upload_session.dataset,
                    level=1,
                    label=feature['properties']['NAME_EN'],
                    internal_code=feature['properties']['PCODE'],
                    geometry=GEOSGeometry(geom_str),
                    revision_number=1,
                    parent=ancestor,
                    layer_file=layer_file,
                    ancestor=ancestor
                )
                geo_ids.append(geo.id)
        user = UserF.create()
        kwargs = {
            'entity_id_1': geo_ids[0],
            'entity_id_2': geo_ids[1]
        }
        request = self.factory.get(
            reverse('fetch-entity-overlaps-detail', kwargs=kwargs)
        )
        request.user = user
        view = OverlapsEntityUploadDetail.as_view()
        response = view(request, **kwargs)
        self.assertEqual(response.status_code, 200)
        self.assertIn('geometry_1', response.data)
        self.assertIn('geometry_2', response.data)
        self.assertIn('overlaps', response.data)
        self.assertIn('bbox', response.data)<|MERGE_RESOLUTION|>--- conflicted
+++ resolved
@@ -81,11 +81,7 @@
                 {
                     'id': entity_upload.id,
                     'Adm0': entity_upload.original_geographical_entity.label,
-<<<<<<< HEAD
-                    'started at': '14 August 2023 08:08:08',
-=======
                     'started at': '14 August 2023 10:10:10 UTC',
->>>>>>> d2d21cda
                     'status': 'Started',
                     'error_summaries': None,
                     'error_report': '',
