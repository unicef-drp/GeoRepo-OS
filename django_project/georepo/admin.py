--- conflicted
+++ resolved
@@ -49,10 +49,7 @@
     DatasetViewResourceLog,
     GeorepoRole,
     UserAccessRequest,
-<<<<<<< HEAD
     BackgroundTask
-=======
->>>>>>> d0c7b6dd
 )
 from georepo.utils.admin import (
     # get_deleted_objects,
